<<<<<<< HEAD
/***********************************************************************************************************************
 *
 * Copyright (C) 2010 by the Stratosphere project (http://stratosphere.eu)
 *
 * Licensed under the Apache License, Version 2.0 (the "License"); you may not use this file except in compliance with
 * the License. You may obtain a copy of the License at
 *
 *     http://www.apache.org/licenses/LICENSE-2.0
 *
 * Unless required by applicable law or agreed to in writing, software distributed under the License is distributed on
 * an "AS IS" BASIS, WITHOUT WARRANTIES OR CONDITIONS OF ANY KIND, either express or implied. See the License for the
 * specific language governing permissions and limitations under the License.
 *
 **********************************************************************************************************************/

package eu.stratosphere.pact.test.failingPrograms;

import java.io.FileNotFoundException;
import java.io.IOException;
import java.util.Collection;
import java.util.LinkedList;

import org.apache.commons.logging.Log;
import org.apache.commons.logging.LogFactory;
import org.junit.runner.RunWith;
import org.junit.runners.Parameterized;
import org.junit.runners.Parameterized.Parameters;

import eu.stratosphere.nephele.configuration.Configuration;
import eu.stratosphere.nephele.jobgraph.JobGraph;
import eu.stratosphere.pact.common.contract.FileDataSinkContract;
import eu.stratosphere.pact.common.contract.FileDataSourceContract;
import eu.stratosphere.pact.common.contract.MapContract;
import eu.stratosphere.pact.common.io.TextInputFormat;
import eu.stratosphere.pact.common.io.TextOutputFormat;
import eu.stratosphere.pact.common.plan.Plan;
import eu.stratosphere.pact.common.stub.Collector;
import eu.stratosphere.pact.common.stub.MapStub;
import eu.stratosphere.pact.common.type.KeyValuePair;
import eu.stratosphere.pact.common.type.base.PactInteger;
import eu.stratosphere.pact.common.type.base.PactString;
import eu.stratosphere.pact.compiler.PactCompiler;
import eu.stratosphere.pact.compiler.jobgen.JobGraphGenerator;
import eu.stratosphere.pact.compiler.plan.OptimizedPlan;
import eu.stratosphere.pact.test.util.FailingTestBase;

/**
 * Tests whether the system recovers from a runtime exception from the PACT user code.
 * 
 * @author Fabian Hueske (fabian.hueske@tu-berlin.de)
 *
 */
@RunWith(Parameterized.class)
public class TaskFailureITCase extends FailingTestBase {

	/**
	 * {@inheritDoc}
	 * 
	 * @param clusterConfig
	 * @param testConfig
	 */
	public TaskFailureITCase(String clusterConfig, Configuration testConfig) {
		super(testConfig,clusterConfig);
	}

	// log
	private static final Log LOG = LogFactory.getLog(TaskFailureITCase.class);

	// input for map tasks
	private static final String MAP_IN_1 = "1 1\n2 2\n2 8\n4 4\n4 4\n6 6\n7 7\n8 8\n";
	private static final String MAP_IN_2 = "1 1\n2 2\n2 2\n4 4\n4 4\n6 3\n5 9\n8 8\n";
	private static final String MAP_IN_3 = "1 1\n2 2\n2 2\n3 0\n4 4\n5 9\n7 7\n8 8\n";
	private static final String MAP_IN_4 = "1 1\n9 1\n5 9\n4 4\n4 4\n6 6\n7 7\n8 8\n";

	// expected result of working map job
	private static final String MAP_RESULT = "1 11\n2 12\n4 14\n4 14\n1 11\n2 12\n2 12\n4 14\n4 14\n3 16\n1 11\n2 12\n2 12\n0 13\n4 14\n1 11\n4 14\n4 14\n";

	/**
	 * {@inheritDoc}
	 */
	@Override
	protected void preSubmit() throws Exception {
		String tempDir = getFilesystemProvider().getTempDirPath();
		
		getFilesystemProvider().createDir(tempDir + "/mapInput");
		
		getFilesystemProvider().createFile(tempDir+"/mapInput/mapTest_1.txt", MAP_IN_1);
		getFilesystemProvider().createFile(tempDir+"/mapInput/mapTest_2.txt", MAP_IN_2);
		getFilesystemProvider().createFile(tempDir+"/mapInput/mapTest_3.txt", MAP_IN_3);
		getFilesystemProvider().createFile(tempDir+"/mapInput/mapTest_4.txt", MAP_IN_4);
	}

	/**
	 * {@inheritDoc}
	 */
	@Override
	protected JobGraph getFailingJobGraph() throws Exception {

		// path prefix for temp data 
		String pathPrefix = getFilesystemProvider().getURIPrefix()+getFilesystemProvider().getTempDirPath();
		
		// init data source 
		FileDataSourceContract<PactString, PactString> input = new FileDataSourceContract<PactString, PactString>(
			MapTestInFormat.class, pathPrefix+"/mapInput");
		input.setParameter(TextInputFormat.RECORD_DELIMITER, "\n");
		input.setDegreeOfParallelism(config.getInteger("MapTest#NoSubtasks", 1));

		// init failing map task
		MapContract<PactString, PactString, PactString, PactInteger> testMapper = new MapContract<PactString, PactString, PactString, PactInteger>(FailingMapper.class);
		testMapper.setDegreeOfParallelism(config.getInteger("MapTest#NoSubtasks", 1));

		// init data sink
		FileDataSinkContract<PactString, PactInteger> output = new FileDataSinkContract<PactString, PactInteger>(
			MapTestOutFormat.class, pathPrefix + "/result.txt");
		output.setDegreeOfParallelism(1);

		// compose failing program
		output.addInput(testMapper);
		testMapper.addInput(input);

		// generate plan
		Plan plan = new Plan(output);

		// optimize and compile plan 
		PactCompiler pc = new PactCompiler();
		OptimizedPlan op = pc.compile(plan);
		
		// return job graph of failing job
		JobGraphGenerator jgg = new JobGraphGenerator();
		return jgg.compileJobGraph(op);
	}

	/**
	 * {@inheritDoc}
	 */
	@Override
	protected JobGraph getJobGraph() throws Exception {
		
		// path prefix for temp data 
		String pathPrefix = getFilesystemProvider().getURIPrefix()+getFilesystemProvider().getTempDirPath();
		
		// init data source 
		FileDataSourceContract<PactString, PactString> input = new FileDataSourceContract<PactString, PactString>(
			MapTestInFormat.class, pathPrefix+"/mapInput");
		input.setParameter(TextInputFormat.RECORD_DELIMITER, "\n");
		input.setDegreeOfParallelism(config.getInteger("MapTest#NoSubtasks", 1));

		// init (working) map task
		MapContract<PactString, PactString, PactString, PactInteger> testMapper = new MapContract<PactString, PactString, PactString, PactInteger>(
			TestMapper.class);
		testMapper.setDegreeOfParallelism(config.getInteger("MapTest#NoSubtasks", 1));

		// init data sink
		FileDataSinkContract<PactString, PactInteger> output = new FileDataSinkContract<PactString, PactInteger>(
			MapTestOutFormat.class, pathPrefix + "/result.txt");
		output.setDegreeOfParallelism(1);

		// compose working program
		output.addInput(testMapper);
		testMapper.addInput(input);

		// generate plan
		Plan plan = new Plan(output);

		// optimize and compile plan
		PactCompiler pc = new PactCompiler();
		OptimizedPlan op = pc.compile(plan);

		// return job graph of working job
		JobGraphGenerator jgg = new JobGraphGenerator();
		return jgg.compileJobGraph(op);
	}

	/**
	 * {@inheritDoc}
	 */
	@Override
	protected void postSubmit() throws Exception {
		String tempDir = getFilesystemProvider().getTempDirPath();
		
		// check result
		compareResultsByLinesInMemory(MAP_RESULT, tempDir+ "/result.txt");

		// delete temp data
		getFilesystemProvider().delete(tempDir+ "/result.txt", true);
		getFilesystemProvider().delete(tempDir+ "/mapInput", true);
		
	}
	
	/**
	 * {@inheritDoc}
	 */
	@Override
	protected int getTimeout() {
		// time out for this job is 30 secs
		return 30;
	}

	/**
	 * {@inheritDoc}
	 * 
	 * @return
	 * @throws FileNotFoundException
	 * @throws IOException
	 */
	@Parameters
	public static Collection<Object[]> getConfigurations() throws FileNotFoundException, IOException {
		LinkedList<Configuration> testConfigs = new LinkedList<Configuration>();

		Configuration config = new Configuration();
		config.setInteger("MapTest#NoSubtasks", 4);
		testConfigs.add(config);

		return toParameterList(TaskFailureITCase.class, testConfigs);
	}

	/**
	 * Input format for test data
	 * 
	 * @author Fabian Hueske (fabian.hueske@tu-berlin.de)
	 *
	 */
	public static class MapTestInFormat extends TextInputFormat<PactString, PactString> {

		@Override
		public boolean readLine(KeyValuePair<PactString, PactString> pair, byte[] line) {

			pair.setKey(new PactString(new String((char) line[0] + "")));
			pair.setValue(new PactString(new String((char) line[2] + "")));

			LOG.debug("Read in: [" + pair.getKey() + "," + pair.getValue() + "]");

			return true;
		}

	}

	/**
	 * Output format for test data
	 * 
	 * @author Fabian Hueske (fabian.hueske@tu-berlin.de)
	 *
	 */
	public static class MapTestOutFormat extends TextOutputFormat<PactString, PactInteger> {

		@Override
		public byte[] writeLine(KeyValuePair<PactString, PactInteger> pair) {
			LOG.debug("Writing out: [" + pair.getKey() + "," + pair.getValue() + "]");

			return (pair.getKey().toString() + " " + pair.getValue().toString() + "\n").getBytes();
		}
	}

	/**
	 * Map stub implementation for working program
	 * 
	 * @author Fabian Hueske (fabian.hueske@tu-berlin.de)
	 *
	 */
	public static class TestMapper extends MapStub<PactString, PactString, PactString, PactInteger> {

		@Override
		public void map(PactString key, PactString value, Collector<PactString, PactInteger> out) {
			
			LOG.debug("Processed: [" + key + "," + value + "]");
			
			if (Integer.parseInt(key.toString()) + Integer.parseInt(value.toString()) < 10) {

				out.collect(value, new PactInteger(Integer.parseInt(key.toString()) + 10));
				
			}
		}
	}
	
	/**
	 * Map stub implementation that fails with a {@link RuntimeException}.
	 * 
	 * @author Fabian Hueske (fabian.hueske@tu-berlin.de)
	 *
	 */
	public static class FailingMapper extends MapStub<PactString, PactString, PactString, PactInteger> {

		@Override
		public void map(PactString key, PactString value, Collector<PactString, PactInteger> out) {
			throw new RuntimeException("This is an expected Test Exception");
		}
		
	}
	
}
=======
///***********************************************************************************************************************
// *
// * Copyright (C) 2010 by the Stratosphere project (http://stratosphere.eu)
// *
// * Licensed under the Apache License, Version 2.0 (the "License"); you may not use this file except in compliance with
// * the License. You may obtain a copy of the License at
// *
// *     http://www.apache.org/licenses/LICENSE-2.0
// *
// * Unless required by applicable law or agreed to in writing, software distributed under the License is distributed on
// * an "AS IS" BASIS, WITHOUT WARRANTIES OR CONDITIONS OF ANY KIND, either express or implied. See the License for the
// * specific language governing permissions and limitations under the License.
// *
// **********************************************************************************************************************/
//
//package eu.stratosphere.pact.test.failingPrograms;
//
//import java.io.FileNotFoundException;
//import java.io.IOException;
//import java.util.Collection;
//import java.util.LinkedList;
//
//import org.apache.commons.logging.Log;
//import org.apache.commons.logging.LogFactory;
//import org.junit.runner.RunWith;
//import org.junit.runners.Parameterized;
//import org.junit.runners.Parameterized.Parameters;
//
//import eu.stratosphere.nephele.configuration.Configuration;
//import eu.stratosphere.nephele.jobgraph.JobGraph;
//import eu.stratosphere.pact.common.contract.FileDataSink;
//import eu.stratosphere.pact.common.contract.FileDataSource;
//import eu.stratosphere.pact.common.contract.MapContract;
//import eu.stratosphere.pact.common.io.DelimitedInputFormat;
//import eu.stratosphere.pact.common.plan.Plan;
//import eu.stratosphere.pact.common.stubs.Collector;
//import eu.stratosphere.pact.common.stubs.MapStub;
//import eu.stratosphere.pact.common.type.PactRecord;
//import eu.stratosphere.pact.common.type.base.PactInteger;
//import eu.stratosphere.pact.common.type.base.PactString;
//import eu.stratosphere.pact.compiler.PactCompiler;
//import eu.stratosphere.pact.compiler.jobgen.JobGraphGenerator;
//import eu.stratosphere.pact.compiler.plan.OptimizedPlan;
//import eu.stratosphere.pact.test.contracts.io.ContractITCaseIOFormats.ContractITCaseInputFormat;
//import eu.stratosphere.pact.test.contracts.io.ContractITCaseIOFormats.ContractITCaseOutputFormat;
//import eu.stratosphere.pact.test.util.FailingTestBase;
//
///**
// * Tests whether the system recovers from a runtime exception from the PACT user code.
// * 
// * @author Fabian Hueske (fabian.hueske@tu-berlin.de)
// *
// */
//@RunWith(Parameterized.class)
//public class TaskFailureITCase extends FailingTestBase {
//
//	/**
//	 * {@inheritDoc}
//	 * 
//	 * @param clusterConfig
//	 * @param testConfig
//	 */
//	public TaskFailureITCase(String clusterConfig, Configuration testConfig) {
//		super(testConfig,clusterConfig);
//	}
//
//	// log
//	private static final Log LOG = LogFactory.getLog(TaskFailureITCase.class);
//
//	// input for map tasks
//	private static final String MAP_IN_1 = "1 1\n2 2\n2 8\n4 4\n4 4\n6 6\n7 7\n8 8\n";
//	private static final String MAP_IN_2 = "1 1\n2 2\n2 2\n4 4\n4 4\n6 3\n5 9\n8 8\n";
//	private static final String MAP_IN_3 = "1 1\n2 2\n2 2\n3 0\n4 4\n5 9\n7 7\n8 8\n";
//	private static final String MAP_IN_4 = "1 1\n9 1\n5 9\n4 4\n4 4\n6 6\n7 7\n8 8\n";
//
//	// expected result of working map job
//	private static final String MAP_RESULT = "1 11\n2 12\n4 14\n4 14\n1 11\n2 12\n2 12\n4 14\n4 14\n3 16\n1 11\n2 12\n2 12\n0 13\n4 14\n1 11\n4 14\n4 14\n";
//
//	/**
//	 * {@inheritDoc}
//	 */
//	@Override
//	protected void preSubmit() throws Exception {
//		String tempDir = getFilesystemProvider().getTempDirPath();
//		
//		getFilesystemProvider().createDir(tempDir + "/mapInput");
//		
//		getFilesystemProvider().createFile(tempDir+"/mapInput/mapTest_1.txt", MAP_IN_1);
//		getFilesystemProvider().createFile(tempDir+"/mapInput/mapTest_2.txt", MAP_IN_2);
//		getFilesystemProvider().createFile(tempDir+"/mapInput/mapTest_3.txt", MAP_IN_3);
//		getFilesystemProvider().createFile(tempDir+"/mapInput/mapTest_4.txt", MAP_IN_4);
//	}
//
//	/**
//	 * {@inheritDoc}
//	 */
//	@Override
//	protected JobGraph getFailingJobGraph() throws Exception {
//
//		// path prefix for temp data 
//		String pathPrefix = getFilesystemProvider().getURIPrefix()+getFilesystemProvider().getTempDirPath();
//		
//		// init data source 
//		FileDataSource input = new FileDataSource(
//			ContractITCaseInputFormat.class, pathPrefix+"/mapInput");
//		input.setParameter(DelimitedInputFormat.RECORD_DELIMITER, "\n");
//		input.setDegreeOfParallelism(config.getInteger("MapTest#NoSubtasks", 1));
//
//		// init failing map task
//		MapContract testMapper = new MapContract(FailingMapper.class);
//		testMapper.setDegreeOfParallelism(config.getInteger("MapTest#NoSubtasks", 1));
//
//		// init data sink
//		FileDataSink output = new FileDataSink(
//			ContractITCaseOutputFormat.class, pathPrefix + "/result.txt");
//		output.setDegreeOfParallelism(1);
//
//		// compose failing program
//		output.setInput(testMapper);
//		testMapper.setInput(input);
//
//		// generate plan
//		Plan plan = new Plan(output);
//
//		// optimize and compile plan 
//		PactCompiler pc = new PactCompiler();
//		OptimizedPlan op = pc.compile(plan);
//		
//		// return job graph of failing job
//		JobGraphGenerator jgg = new JobGraphGenerator();
//		return jgg.compileJobGraph(op);
//	}
//
//	/**
//	 * {@inheritDoc}
//	 */
//	@Override
//	protected JobGraph getJobGraph() throws Exception {
//		
//		// path prefix for temp data 
//		String pathPrefix = getFilesystemProvider().getURIPrefix()+getFilesystemProvider().getTempDirPath();
//		
//		// init data source 
//		FileDataSource input = new FileDataSource(
//			ContractITCaseInputFormat.class, pathPrefix+"/mapInput");
//		input.setParameter(DelimitedInputFormat.RECORD_DELIMITER, "\n");
//		input.setDegreeOfParallelism(config.getInteger("MapTest#NoSubtasks", 1));
//
//		// init (working) map task
//		MapContract testMapper = new MapContract(TestMapper.class);
//		testMapper.setDegreeOfParallelism(config.getInteger("MapTest#NoSubtasks", 1));
//
//		// init data sink
//		FileDataSink output = new FileDataSink(
//			ContractITCaseOutputFormat.class, pathPrefix + "/result.txt");
//		output.setDegreeOfParallelism(1);
//
//		// compose working program
//		output.setInput(testMapper);
//		testMapper.setInput(input);
//
//		// generate plan
//		Plan plan = new Plan(output);
//
//		// optimize and compile plan
//		PactCompiler pc = new PactCompiler();
//		OptimizedPlan op = pc.compile(plan);
//
//		// return job graph of working job
//		JobGraphGenerator jgg = new JobGraphGenerator();
//		return jgg.compileJobGraph(op);
//	}
//
//	/**
//	 * {@inheritDoc}
//	 */
//	@Override
//	protected void postSubmit() throws Exception {
//		String tempDir = getFilesystemProvider().getTempDirPath();
//		
//		// check result
//		compareResultsByLinesInMemory(MAP_RESULT, tempDir+ "/result.txt");
//
//		// delete temp data
//		getFilesystemProvider().delete(tempDir+ "/result.txt", true);
//		getFilesystemProvider().delete(tempDir+ "/mapInput", true);
//		
//	}
//	
//	/**
//	 * {@inheritDoc}
//	 */
//	@Override
//	protected int getTimeout() {
//		// time out for this job is 30 secs
//		return 30;
//	}
//
//	/**
//	 * {@inheritDoc}
//	 * 
//	 * @return
//	 * @throws FileNotFoundException
//	 * @throws IOException
//	 */
//	@Parameters
//	public static Collection<Object[]> getConfigurations() throws FileNotFoundException, IOException {
//		LinkedList<Configuration> testConfigs = new LinkedList<Configuration>();
//
//		Configuration config = new Configuration();
//		config.setInteger("MapTest#NoSubtasks", 4);
//		testConfigs.add(config);
//
//		return toParameterList(TaskFailureITCase.class, testConfigs);
//	}
//
//	/**
//	 * Map stub implementation for working program
//	 * 
//	 * @author Fabian Hueske (fabian.hueske@tu-berlin.de)
//	 *
//	 */
//	public static class TestMapper extends MapStub {
//
//		private final PactString string = new PactString();
//		private final PactInteger integer = new PactInteger();
//
//		@Override
//		public void map(PactRecord record, Collector out) throws Exception {
//			
//			record.getField(0, string);
//			int key = Integer.parseInt(string.toString());
//			record.getField(1, string);
//			int value = Integer.parseInt(string.toString());
//			
//			LOG.debug("Processed: [" + key + "," + value + "]");
//			
//			if (key + value < 10) {
//				record.setField(0, string);
//				integer.setValue(key + 10);
//				record.setField(1, integer);
//			}
//			
//		}
//	}
//	
//	/**
//	 * Map stub implementation that fails with a {@link RuntimeException}.
//	 * 
//	 * @author Fabian Hueske (fabian.hueske@tu-berlin.de)
//	 *
//	 */
//	public static class FailingMapper extends MapStub {
//
//		@Override
//		public void map(PactRecord record, Collector out) throws Exception {
//			throw new RuntimeException("This is an expected Test Exception");
//		}
//		
//	}
//	
//}
>>>>>>> 3775fdca
<|MERGE_RESOLUTION|>--- conflicted
+++ resolved
@@ -1,295 +1,3 @@
-<<<<<<< HEAD
-/***********************************************************************************************************************
- *
- * Copyright (C) 2010 by the Stratosphere project (http://stratosphere.eu)
- *
- * Licensed under the Apache License, Version 2.0 (the "License"); you may not use this file except in compliance with
- * the License. You may obtain a copy of the License at
- *
- *     http://www.apache.org/licenses/LICENSE-2.0
- *
- * Unless required by applicable law or agreed to in writing, software distributed under the License is distributed on
- * an "AS IS" BASIS, WITHOUT WARRANTIES OR CONDITIONS OF ANY KIND, either express or implied. See the License for the
- * specific language governing permissions and limitations under the License.
- *
- **********************************************************************************************************************/
-
-package eu.stratosphere.pact.test.failingPrograms;
-
-import java.io.FileNotFoundException;
-import java.io.IOException;
-import java.util.Collection;
-import java.util.LinkedList;
-
-import org.apache.commons.logging.Log;
-import org.apache.commons.logging.LogFactory;
-import org.junit.runner.RunWith;
-import org.junit.runners.Parameterized;
-import org.junit.runners.Parameterized.Parameters;
-
-import eu.stratosphere.nephele.configuration.Configuration;
-import eu.stratosphere.nephele.jobgraph.JobGraph;
-import eu.stratosphere.pact.common.contract.FileDataSinkContract;
-import eu.stratosphere.pact.common.contract.FileDataSourceContract;
-import eu.stratosphere.pact.common.contract.MapContract;
-import eu.stratosphere.pact.common.io.TextInputFormat;
-import eu.stratosphere.pact.common.io.TextOutputFormat;
-import eu.stratosphere.pact.common.plan.Plan;
-import eu.stratosphere.pact.common.stub.Collector;
-import eu.stratosphere.pact.common.stub.MapStub;
-import eu.stratosphere.pact.common.type.KeyValuePair;
-import eu.stratosphere.pact.common.type.base.PactInteger;
-import eu.stratosphere.pact.common.type.base.PactString;
-import eu.stratosphere.pact.compiler.PactCompiler;
-import eu.stratosphere.pact.compiler.jobgen.JobGraphGenerator;
-import eu.stratosphere.pact.compiler.plan.OptimizedPlan;
-import eu.stratosphere.pact.test.util.FailingTestBase;
-
-/**
- * Tests whether the system recovers from a runtime exception from the PACT user code.
- * 
- * @author Fabian Hueske (fabian.hueske@tu-berlin.de)
- *
- */
-@RunWith(Parameterized.class)
-public class TaskFailureITCase extends FailingTestBase {
-
-	/**
-	 * {@inheritDoc}
-	 * 
-	 * @param clusterConfig
-	 * @param testConfig
-	 */
-	public TaskFailureITCase(String clusterConfig, Configuration testConfig) {
-		super(testConfig,clusterConfig);
-	}
-
-	// log
-	private static final Log LOG = LogFactory.getLog(TaskFailureITCase.class);
-
-	// input for map tasks
-	private static final String MAP_IN_1 = "1 1\n2 2\n2 8\n4 4\n4 4\n6 6\n7 7\n8 8\n";
-	private static final String MAP_IN_2 = "1 1\n2 2\n2 2\n4 4\n4 4\n6 3\n5 9\n8 8\n";
-	private static final String MAP_IN_3 = "1 1\n2 2\n2 2\n3 0\n4 4\n5 9\n7 7\n8 8\n";
-	private static final String MAP_IN_4 = "1 1\n9 1\n5 9\n4 4\n4 4\n6 6\n7 7\n8 8\n";
-
-	// expected result of working map job
-	private static final String MAP_RESULT = "1 11\n2 12\n4 14\n4 14\n1 11\n2 12\n2 12\n4 14\n4 14\n3 16\n1 11\n2 12\n2 12\n0 13\n4 14\n1 11\n4 14\n4 14\n";
-
-	/**
-	 * {@inheritDoc}
-	 */
-	@Override
-	protected void preSubmit() throws Exception {
-		String tempDir = getFilesystemProvider().getTempDirPath();
-		
-		getFilesystemProvider().createDir(tempDir + "/mapInput");
-		
-		getFilesystemProvider().createFile(tempDir+"/mapInput/mapTest_1.txt", MAP_IN_1);
-		getFilesystemProvider().createFile(tempDir+"/mapInput/mapTest_2.txt", MAP_IN_2);
-		getFilesystemProvider().createFile(tempDir+"/mapInput/mapTest_3.txt", MAP_IN_3);
-		getFilesystemProvider().createFile(tempDir+"/mapInput/mapTest_4.txt", MAP_IN_4);
-	}
-
-	/**
-	 * {@inheritDoc}
-	 */
-	@Override
-	protected JobGraph getFailingJobGraph() throws Exception {
-
-		// path prefix for temp data 
-		String pathPrefix = getFilesystemProvider().getURIPrefix()+getFilesystemProvider().getTempDirPath();
-		
-		// init data source 
-		FileDataSourceContract<PactString, PactString> input = new FileDataSourceContract<PactString, PactString>(
-			MapTestInFormat.class, pathPrefix+"/mapInput");
-		input.setParameter(TextInputFormat.RECORD_DELIMITER, "\n");
-		input.setDegreeOfParallelism(config.getInteger("MapTest#NoSubtasks", 1));
-
-		// init failing map task
-		MapContract<PactString, PactString, PactString, PactInteger> testMapper = new MapContract<PactString, PactString, PactString, PactInteger>(FailingMapper.class);
-		testMapper.setDegreeOfParallelism(config.getInteger("MapTest#NoSubtasks", 1));
-
-		// init data sink
-		FileDataSinkContract<PactString, PactInteger> output = new FileDataSinkContract<PactString, PactInteger>(
-			MapTestOutFormat.class, pathPrefix + "/result.txt");
-		output.setDegreeOfParallelism(1);
-
-		// compose failing program
-		output.addInput(testMapper);
-		testMapper.addInput(input);
-
-		// generate plan
-		Plan plan = new Plan(output);
-
-		// optimize and compile plan 
-		PactCompiler pc = new PactCompiler();
-		OptimizedPlan op = pc.compile(plan);
-		
-		// return job graph of failing job
-		JobGraphGenerator jgg = new JobGraphGenerator();
-		return jgg.compileJobGraph(op);
-	}
-
-	/**
-	 * {@inheritDoc}
-	 */
-	@Override
-	protected JobGraph getJobGraph() throws Exception {
-		
-		// path prefix for temp data 
-		String pathPrefix = getFilesystemProvider().getURIPrefix()+getFilesystemProvider().getTempDirPath();
-		
-		// init data source 
-		FileDataSourceContract<PactString, PactString> input = new FileDataSourceContract<PactString, PactString>(
-			MapTestInFormat.class, pathPrefix+"/mapInput");
-		input.setParameter(TextInputFormat.RECORD_DELIMITER, "\n");
-		input.setDegreeOfParallelism(config.getInteger("MapTest#NoSubtasks", 1));
-
-		// init (working) map task
-		MapContract<PactString, PactString, PactString, PactInteger> testMapper = new MapContract<PactString, PactString, PactString, PactInteger>(
-			TestMapper.class);
-		testMapper.setDegreeOfParallelism(config.getInteger("MapTest#NoSubtasks", 1));
-
-		// init data sink
-		FileDataSinkContract<PactString, PactInteger> output = new FileDataSinkContract<PactString, PactInteger>(
-			MapTestOutFormat.class, pathPrefix + "/result.txt");
-		output.setDegreeOfParallelism(1);
-
-		// compose working program
-		output.addInput(testMapper);
-		testMapper.addInput(input);
-
-		// generate plan
-		Plan plan = new Plan(output);
-
-		// optimize and compile plan
-		PactCompiler pc = new PactCompiler();
-		OptimizedPlan op = pc.compile(plan);
-
-		// return job graph of working job
-		JobGraphGenerator jgg = new JobGraphGenerator();
-		return jgg.compileJobGraph(op);
-	}
-
-	/**
-	 * {@inheritDoc}
-	 */
-	@Override
-	protected void postSubmit() throws Exception {
-		String tempDir = getFilesystemProvider().getTempDirPath();
-		
-		// check result
-		compareResultsByLinesInMemory(MAP_RESULT, tempDir+ "/result.txt");
-
-		// delete temp data
-		getFilesystemProvider().delete(tempDir+ "/result.txt", true);
-		getFilesystemProvider().delete(tempDir+ "/mapInput", true);
-		
-	}
-	
-	/**
-	 * {@inheritDoc}
-	 */
-	@Override
-	protected int getTimeout() {
-		// time out for this job is 30 secs
-		return 30;
-	}
-
-	/**
-	 * {@inheritDoc}
-	 * 
-	 * @return
-	 * @throws FileNotFoundException
-	 * @throws IOException
-	 */
-	@Parameters
-	public static Collection<Object[]> getConfigurations() throws FileNotFoundException, IOException {
-		LinkedList<Configuration> testConfigs = new LinkedList<Configuration>();
-
-		Configuration config = new Configuration();
-		config.setInteger("MapTest#NoSubtasks", 4);
-		testConfigs.add(config);
-
-		return toParameterList(TaskFailureITCase.class, testConfigs);
-	}
-
-	/**
-	 * Input format for test data
-	 * 
-	 * @author Fabian Hueske (fabian.hueske@tu-berlin.de)
-	 *
-	 */
-	public static class MapTestInFormat extends TextInputFormat<PactString, PactString> {
-
-		@Override
-		public boolean readLine(KeyValuePair<PactString, PactString> pair, byte[] line) {
-
-			pair.setKey(new PactString(new String((char) line[0] + "")));
-			pair.setValue(new PactString(new String((char) line[2] + "")));
-
-			LOG.debug("Read in: [" + pair.getKey() + "," + pair.getValue() + "]");
-
-			return true;
-		}
-
-	}
-
-	/**
-	 * Output format for test data
-	 * 
-	 * @author Fabian Hueske (fabian.hueske@tu-berlin.de)
-	 *
-	 */
-	public static class MapTestOutFormat extends TextOutputFormat<PactString, PactInteger> {
-
-		@Override
-		public byte[] writeLine(KeyValuePair<PactString, PactInteger> pair) {
-			LOG.debug("Writing out: [" + pair.getKey() + "," + pair.getValue() + "]");
-
-			return (pair.getKey().toString() + " " + pair.getValue().toString() + "\n").getBytes();
-		}
-	}
-
-	/**
-	 * Map stub implementation for working program
-	 * 
-	 * @author Fabian Hueske (fabian.hueske@tu-berlin.de)
-	 *
-	 */
-	public static class TestMapper extends MapStub<PactString, PactString, PactString, PactInteger> {
-
-		@Override
-		public void map(PactString key, PactString value, Collector<PactString, PactInteger> out) {
-			
-			LOG.debug("Processed: [" + key + "," + value + "]");
-			
-			if (Integer.parseInt(key.toString()) + Integer.parseInt(value.toString()) < 10) {
-
-				out.collect(value, new PactInteger(Integer.parseInt(key.toString()) + 10));
-				
-			}
-		}
-	}
-	
-	/**
-	 * Map stub implementation that fails with a {@link RuntimeException}.
-	 * 
-	 * @author Fabian Hueske (fabian.hueske@tu-berlin.de)
-	 *
-	 */
-	public static class FailingMapper extends MapStub<PactString, PactString, PactString, PactInteger> {
-
-		@Override
-		public void map(PactString key, PactString value, Collector<PactString, PactInteger> out) {
-			throw new RuntimeException("This is an expected Test Exception");
-		}
-		
-	}
-	
-}
-=======
 ///***********************************************************************************************************************
 // *
 // * Copyright (C) 2010 by the Stratosphere project (http://stratosphere.eu)
@@ -551,5 +259,4 @@
 //		
 //	}
 //	
-//}
->>>>>>> 3775fdca
+//}